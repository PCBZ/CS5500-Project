import React, { useState, useEffect } from 'react';
import { FaUser, FaCalendarAlt, FaMapMarkerAlt, FaUsers, FaClock, FaPlus, FaTrash, FaAngleDown, FaSpinner, FaEdit, FaComment, FaDownload, FaSync, FaEnvelope, FaPhone } from 'react-icons/fa';
import { getEvents, getEventById, getEventDonors } from '../../services/eventService';
import { getAvailableDonors, addDonorToEvent, removeDonorFromEvent, getEventDonorStats, updateDonorStatus, updateEventDonor, exportEventDonorsToCsv } from '../../services/donorService';
import { useLocation } from 'react-router-dom';
import './Donors.css';
import DonorCard from './DonorCard';
import EventDetail from './EventDetail';

// Temporary workaround to ensure mock data works without authentication
// REMOVE THIS FOR PRODUCTION
const setupMockToken = () => {
  if (!localStorage.getItem('token')) {
    console.warn('Setting temporary mock token for development');
    localStorage.setItem('token', 'mock-token-for-development-only');
  }
};

const Donors = () => {
  const location = useLocation();
  const [searchQuery, setSearchQuery] = useState('');
  const [currentPage, setCurrentPage] = useState(1);
  const [selectedEvent, setSelectedEvent] = useState(null);
  const [showEventDropdown, setShowEventDropdown] = useState(false);
  const [availableDonors, setAvailableDonors] = useState([]);
  const [showAddDonorModal, setShowAddDonorModal] = useState(false);
  const [events, setEvents] = useState([]);
  const [eventDonors, setEventDonors] = useState([]);
  const [stats, setStats] = useState({ pending: 0, approved: 0, excluded: 0 });
  const [loading, setLoading] = useState({
    events: false,
    donors: false,
    stats: false,
    availableDonors: false
  });
  const [error, setError] = useState({
    events: null,
    donors: null,
    stats: null,
    availableDonors: null
  });
  const [totalPages, setTotalPages] = useState(1);
  const [totalDonors, setTotalDonors] = useState(0);
  const [itemsPerPage, setItemsPerPage] = useState(10);
  const [success, setSuccess] = useState('');
  const [editComments, setEditComments] = useState('');
  const [editExcludeReason, setEditExcludeReason] = useState('');
  const [showStatusModal, setShowStatusModal] = useState(false);
  const [selectedDonor, setSelectedDonor] = useState(null);
  const [editStatus, setEditStatus] = useState('Pending');
  const [exporting, setExporting] = useState(false);
  const [statusFilter, setStatusFilter] = useState('');
  const [isRefreshing, setIsRefreshing] = useState(false);
  const [isAddingDonorToList, setIsAddingDonorToList] = useState(null);
  const [modalSearchQuery, setModalSearchQuery] = useState('');

  // Set up mock token for development
  useEffect(() => {
    setupMockToken();
  }, []);

  // Fetch events on component mount
  useEffect(() => {
    fetchEvents();
  }, []);

  // Handle event selection from location state
  useEffect(() => {
    if (location.state?.selectedEventId) {
      const eventId = location.state.selectedEventId;
      const event = events.find(e => e.id === eventId);
      if (event) {
        setSelectedEvent(event);
      } else {
        // If event not found in current events list, fetch it
        getEventById(eventId)
          .then(response => {
            if (response.data) {
              setSelectedEvent(response.data);
            }
          })
          .catch(error => {
            console.error('Error fetching event:', error);
            setError(prev => ({ ...prev, events: 'Failed to load selected event' }));
          });
      }
    }
  }, [location.state?.selectedEventId, events]);

  // Fetch donors when selected event changes or search/page changes
  useEffect(() => {
    if (selectedEvent) {
      fetchEventDonors();
      if (!searchQuery) {
        fetchEventStats();
      }
    }
  }, [selectedEvent, searchQuery, currentPage]);

  // Fetch events
  const fetchEvents = async () => {
    setLoading(prev => ({ ...prev, events: true }));
    setError(prev => ({ ...prev, events: null }));

    try {
      const response = await getEvents();

      console.log('response', response.data);
      setEvents(response.data || []);

      // Set default selected event
      if (response.data && response.data.length > 0 && !selectedEvent) {
        setSelectedEvent(response.data[0]);
      }
    } catch (err) {
      console.error('Failed to fetch events:', err);
      setError(prev => ({ ...prev, events: 'Failed to load events' }));
    } finally {
      setLoading(prev => ({ ...prev, events: false }));
    }
  };

  // Fetch donors for selected event
  const fetchEventDonors = async () => {
    if (!selectedEvent) return;

    setLoading(prev => ({ ...prev, donors: true }));
    setError(prev => ({ ...prev, donors: null }));

    try {
      const response = await getEventDonors(selectedEvent.id, {
        page: currentPage,
        limit: itemsPerPage,
        search: searchQuery || undefined
      });

      // 处理返回结果中的错误信息
      if (response.error && response.message) {
        setError(prev => ({ ...prev, donors: response.message }));
        setEventDonors([]);
        setTotalPages(1);
        setTotalDonors(0);
        return;
      }

      // Check if server indicates need to create donor list
      if (response.needsListCreation) {
        try {
          console.log('Need to create a donor list for this event, attempting automatic creation...');
          setError(prev => ({ 
            ...prev, 
            donors: 'Creating donor list for this event...' 
          }));
          
          // Import function from eventService
          const { createEventDonorList } = await import('../../services/eventService');
          
          // Try to create the list
          const listResult = await createEventDonorList(selectedEvent.id);
          console.log('Donor list created successfully:', listResult);
          
          // Fetch donors again after list creation
          const updatedResponse = await getEventDonors(selectedEvent.id, {
            page: currentPage,
            limit: itemsPerPage,
            search: searchQuery || undefined
          });

          setEventDonors(updatedResponse.data || []);
          setTotalPages(updatedResponse.total_pages || 1);
          setTotalDonors(updatedResponse.total_count || 0);
          
          // Clear error and show success message
          setError(prev => ({ ...prev, donors: null }));
          setSuccess('Donor list created successfully!');
          setTimeout(() => setSuccess(''), 3000);
          
          return; // Exit early
        } catch (createErr) {
          console.error('Failed to automatically create donor list:', createErr);
          setError(prev => ({ 
            ...prev, 
            donors: `Unable to create donor list: ${createErr.message || 'Unknown error'}. Please contact administrator.` 
          }));
          setEventDonors([]);
          setTotalPages(1);
          setTotalDonors(0);
          return; // Exit early
        }
      }

      console.log('$$$$$response.data$$$$$', response.data);
      
      // Process the donors data normally
      setEventDonors(response.data || []);
      setTotalPages(response.total_pages || 1);
      setTotalDonors(response.total_count || 0);
    } catch (err) {
      console.error('Failed to fetch event donors:', err);
      
      // Provide different error messages based on error type
      let errorMessage = 'Failed to load donors: ';
      
      if (err.message.includes('Internal server error')) {
        // For server internal errors, try to auto-create donor list
        try {
          console.log('Server internal error, attempting to create donor list as possible solution...');
          setError(prev => ({ 
            ...prev, 
            donors: 'Server error: Attempting to create donor list...' 
          }));
          
          // Import function from eventService
          const { createEventDonorList } = await import('../../services/eventService');
          
          // Try to create the list
          const listResult = await createEventDonorList(selectedEvent.id);
          console.log('Donor list created successfully:', listResult);
          
          // Fetch donors again after list creation
          const updatedResponse = await getEventDonors(selectedEvent.id, {
            page: currentPage,
            limit: itemsPerPage,
            search: searchQuery || undefined
          });
          
          setEventDonors(updatedResponse.data || []);
          setTotalPages(updatedResponse.total_pages || 1);
          setTotalDonors(updatedResponse.total_count || 0);
          
          // Clear error and show success message
          setError(prev => ({ ...prev, donors: null }));
          setSuccess('Donor list created successfully! Issue resolved.');
          setTimeout(() => setSuccess(''), 5000);
          
          return; // Exit early
        } catch (createErr) {
          console.error('Failed to create donor list:', createErr);
          errorMessage += 'Server internal error, automatic fix failed. Please contact administrator to check server logs.';
        }
      } else if (err.message.includes('Network error')) {
        errorMessage += 'Network connection problem, please check your network connection and try again';
      } else if (err.message.includes('No authentication token found')) {
        errorMessage += 'Session expired, please log in again';
        // Could add redirect to login page logic here
      } else {
        errorMessage += (err.message || 'Unknown error');
      }
      
      setError(prev => ({ ...prev, donors: errorMessage }));
      setEventDonors([]);
      setTotalPages(1);
      setTotalDonors(0);
    } finally {
      setLoading(prev => ({ ...prev, donors: false }));
    }
  };

  // Fetch event statistics
  const fetchEventStats = async () => {
    if (!selectedEvent) return;

    setLoading(prev => ({ ...prev, stats: true }));
    setError(prev => ({ ...prev, stats: null }));

    try {
      const response = await getEventDonorStats(selectedEvent.id);
      setStats({
        pending: response.pending_review || 0,
        approved: response.approved || 0,
        excluded: response.excluded || 0
      });
    } catch (err) {
      console.error('Failed to fetch event statistics:', err);
      setError(prev => ({ ...prev, stats: 'Failed to load statistics: ' + (err.message || 'Unknown error') }));
      // 设置默认的空统计信息
      setStats({ pending: 0, approved: 0, excluded: 0 });
    } finally {
      setLoading(prev => ({ ...prev, stats: false }));
    }
  };

  /**
   * Open the add donor modal
   */
  const handleOpenAddDonorModal = async () => {
    if (!selectedEvent) return;
    
    setShowAddDonorModal(true); // 立即显示模态窗口，同时加载数据
    setLoading(prev => ({ ...prev, availableDonors: true }));
    setError(prev => ({ ...prev, availableDonors: null }));
    
    try {
      // 获取未添加到事件的捐赠者
      const result = await getAvailableDonors(selectedEvent.id, {
        page: 1,
        limit: 100
      });
      
      setAvailableDonors(result.data || []);
      
      if (result.data.length === 0) {
        setError(prev => ({ 
          ...prev, 
          availableDonors: 'No donors available to add. All donors may have already been added to this event.' 
        }));
      }
    } catch (error) {
      console.error('Error fetching available donors:', error);
      setError(prev => ({ 
        ...prev, 
        availableDonors: 'Failed to fetch available donors: ' + (error.message || 'Unknown error')
      }));
      
      // 重置可用捐赠者列表
      setAvailableDonors([]);
    } finally {
      setLoading(prev => ({ ...prev, availableDonors: false }));
    }
  };

  // Handle search
  const handleSearch = (e) => {
    setSearchQuery(e.target.value);
    setCurrentPage(1); // Reset to first page on search
  };

  // Handle close modal
  const handleCloseModal = () => {
    setShowAddDonorModal(false);
  };

  // 添加关闭添加捐赠者模态框的函数
  const handleCloseAddDonorModal = () => {
    setShowAddDonorModal(false);
    setModalSearchQuery('');
    setIsAddingDonorToList(null);
  };

  // Handle pagination
  const handlePageChange = (page) => {
    if (page < 1 || page > totalPages) return;
    setCurrentPage(page);
  };

  /**
   * Handle export donor list to CSV
   */
  const handleExport = async () => {
    if (!selectedEvent) return;
    
    setExporting(true);
    
    try {
      // Call export function to generate CSV
      const blob = await exportEventDonorsToCsv(selectedEvent.id);
      
      // Create download link
      const url = window.URL.createObjectURL(blob);
      const link = document.createElement('a');
      
      // Set download attributes
      link.href = url;
      link.setAttribute('download', `${selectedEvent.name.replace(/[^a-z0-9]/gi, '_').toLowerCase()}_donor_data_${new Date().toISOString().slice(0, 10)}.csv`);
      document.body.appendChild(link);
      
      // Trigger download and clean up DOM
      link.click();
      window.URL.revokeObjectURL(url);
      document.body.removeChild(link);
      
      // Show success message highlighting active donors
      setSuccess('Successfully exported active donor data (excluding deceased donors and excluded donors)');
      setTimeout(() => setSuccess(''), 5000);
    } catch (error) {
      console.error('Failed to export donors:', error);
      
      // Special handling for no valid donors case
      if (error.message === 'No valid donors to export') {
        setError(prev => ({ ...prev, export: `No donors to export: All donors are either excluded or do not meet export criteria` }));
      } else {
        setError(prev => ({ ...prev, export: `Failed to export donors: ${error.message || 'Unknown error'}` }));
      }
      
      // Clear export error message after 5 seconds
      setTimeout(() => {
        setError(prev => ({ ...prev, export: null }));
      }, 5000);
    } finally {
      setExporting(false);
    }
  };

  // Handle event selection
  const handleEventSelect = (event) => {
    setSelectedEvent(event);
    setShowEventDropdown(false);
    setCurrentPage(1); // Reset to first page when changing events
    setSearchQuery(''); // Clear search when changing events
  };

  /**
   * Add a donor to the currently selected event
   * @param {number} donorId - The ID of the donor to add
   */
  const handleAddDonor = async (donorId) => {
    if (!selectedEvent || !donorId) return;

    try {
      setLoading(prev => ({ ...prev, donors: true }));
      
      // Call API to add donor to event
      const result = await addDonorToEvent(selectedEvent.id, donorId);
      
      // If response includes information about newly created list, update UI
      if (result.donorList) {
        console.log('Donor list created or updated:', result.donorList);
      }
      
      // Update event donor data
      await fetchEventDonors();
      await fetchEventStats();
      
      // Remove this donor from available donors list
      setAvailableDonors(prev => prev.filter(donor => {
        const id = donor.id || donor.donor_id || donor.donorId;
        return id !== donorId;
      }));
      
      // Show success message
      setSuccess('Donor added successfully');
      setTimeout(() => setSuccess(''), 3000);
      
      // Refresh available donors list
      try {
        const updatedAvailableDonors = await getAvailableDonors(selectedEvent.id, {
          page: 1,
          limit: 100
        });
        setAvailableDonors(updatedAvailableDonors.data || []);
      } catch (refreshError) {
        console.error('Error refreshing available donors:', refreshError);
        // Error already handled, but does not affect main process
      }
    } catch (error) {
      console.error('Error adding donor to event:', error);
      
      // Special handling for donors already in the event
      if (error.message && error.message.includes('already in this event')) {
        setError(prev => ({ ...prev, donors: 'This donor is already in this event' }));
      } else {
        setError(prev => ({ ...prev, donors: 'Failed to add donor: ' + (error.message || 'Unknown error') }));
      }
      
      // Refresh donor list to ensure UI consistency
      try {
        await fetchEventDonors();
      } catch (fetchError) {
        console.error('Failed to refresh donors after error:', fetchError);
      }
    } finally {
      setLoading(prev => ({ ...prev, donors: false }));
    }
  };

  /**
   * Remove a donor from the currently selected event
   * @param {number} eventDonorId - The ID of the event donor record to remove
   */
  const handleRemoveDonor = async (eventDonorId) => {
    if (!selectedEvent || !eventDonorId) return;
    
    // Confirm donor removal
    if (!window.confirm('Are you sure you want to remove this donor from the event?')) {
      return;
    }

    try {
      setLoading(prev => ({ ...prev, donors: true }));
      
      // Call API to remove donor from event
      await removeDonorFromEvent(selectedEvent.id, eventDonorId);
      
      // Update data
      fetchEventDonors();
      fetchEventStats();
      
      // Show success message
      setSuccess('Donor removed successfully');
      setTimeout(() => setSuccess(''), 3000);
    } catch (error) {
      console.error('Error removing donor from event:', error);
      setError(prev => ({ ...prev, donors: 'Failed to remove donor: ' + (error.message || 'Unknown error') }));
    } finally {
      setLoading(prev => ({ ...prev, donors: false }));
    }
  };

  // Format date string
  const formatDate = (dateString) => {
    if (!dateString) return '';
    
    const date = new Date(dateString);
    return date.toLocaleDateString('en-US', {
      year: 'numeric',
      month: 'long',
      day: 'numeric'
    });
  };

  // Generate pagination array
  const generatePaginationArray = () => {
    const pages = [];
    const maxPagesToShow = 5;
    
    if (totalPages <= maxPagesToShow) {
      // Show all pages if there are 5 or fewer
      for (let i = 1; i <= totalPages; i++) {
        pages.push(i);
      }
    } else {
      // Always include first page
      pages.push(1);
      
      if (currentPage > 3) {
        pages.push('...');
      }
      
      // Add pages around current page
      const startPage = Math.max(2, currentPage - 1);
      const endPage = Math.min(totalPages - 1, currentPage + 1);
      
      for (let i = startPage; i <= endPage; i++) {
        pages.push(i);
      }
      
      if (currentPage < totalPages - 2) {
        pages.push('...');
      }
      
      // Always include last page
      if (totalPages > 1) {
        pages.push(totalPages);
      }
    }
    
    return pages;
  };

  // 添加一个重试功能的函数
  const handleRetryFetchDonors = () => {
    // 可以添加延迟重试或其他逻辑
    console.log('Retrying to fetch donors...');
    fetchEventDonors();
  };

  /**
   * Open the status edit modal for a donor
   * @param {Object} donor - The donor to edit status for
   */
  const handleOpenStatusModal = (donor) => {
    if (selectedEvent.status !== 'active') {
      alert('Only events in Ready status can edit donor information');
      return;
    }
    console.log('Opening status modal for donor:', donor);
    setSelectedDonor(donor);
    setShowStatusModal(true);
  };

  /**
   * Close the status edit modal
   */
  const handleCloseStatusModal = () => {
    setShowStatusModal(false);
    setSelectedDonor(null);
    setEditStatus('');
    setEditComments('');
    setEditExcludeReason('');
  };

  /**
   * Update donor status and comments
   */
  const handleUpdateStatus = async () => {
    if (!selectedDonor || !selectedEvent) {
      console.error('Missing selectedDonor or selectedEvent', { selectedDonor, selectedEvent });
      return;
    }

    try {
      setLoading(prev => ({ ...prev, donors: true }));
      
      // Ensure we're using the correct ID (eventDonor ID, not donor ID)
      const eventDonorId = selectedDonor.id;
      const eventId = selectedEvent.id;
      
      // Log the donor and event IDs being used
      console.log('Updating donor:', {
        eventId,
        eventDonorId,
        status: editStatus,
        comments: editComments,
        excludeReason: editExcludeReason,
        selectedDonor // Log the full selectedDonor object for debugging
      });
      
      // Prepare update data
      const updateData = {
        status: editStatus,
        comments: editComments
      };
      
      // Only include exclude_reason if status is Excluded
      if (editStatus === 'Excluded') {
        updateData.exclude_reason = editExcludeReason || 'Excluded by user';
      }
      
      // Call API to update donor information
      await updateEventDonor(eventId, eventDonorId, updateData);
      
      // Update succeeded, refresh donor data and stats
      await fetchEventDonors();
      await fetchEventStats();
      
      // Show success message
      setSuccess('Donor information updated successfully');
      setTimeout(() => setSuccess(''), 3000);
      
      // Close the modal
      handleCloseStatusModal();
    } catch (error) {
      console.error('Error updating donor information:', error);
      setError(prev => ({ ...prev, donors: 'Failed to update donor: ' + (error.message || 'Unknown error') }));
    } finally {
      setLoading(prev => ({ ...prev, donors: false }));
    }
  };

  // Check if the selected event is in Ready status
  const isEventReady = () => {
    if (!selectedEvent) return false;
    console.log('Checking event status:', selectedEvent.status);
    return selectedEvent.status === 'active';
  };

  // handle status filter
  const handleStatusFilter = (status) => {
    setStatusFilter(status === statusFilter ? '' : status);
  };

  // filter donors based on search query and status filter
  const filteredDonors = eventDonors.filter(donor => {
    const searchTerm = searchQuery.toLowerCase();
    const firstName = (donor.firstName || '').toLowerCase();
    const lastName = (donor.lastName || '').toLowerCase();
    const organizationName = (donor.organizationName || '').toLowerCase();
    
    const matchesSearch = searchQuery === '' || 
      firstName.includes(searchTerm) ||
      lastName.includes(searchTerm) ||
      organizationName.includes(searchTerm);
    
    const matchesStatus = statusFilter === '' || donor.status === statusFilter;
    
    return matchesSearch && matchesStatus;
  });

  /**
   * Refresh available donors list
   */
  const handleRefreshAvailableDonors = async () => {
    if (!selectedEvent) return;
    
    setIsRefreshing(true);
    
    try {
      // refresh available donors list
      const refreshedDonors = await getAvailableDonors(selectedEvent.id, {
        page: 1,
        limit: 100
      });
      setAvailableDonors(refreshedDonors.data || []);
    } catch (error) {
      console.error('Error refreshing available donors:', error);
      setError(prev => ({ ...prev, availableDonors: 'Failed to refresh donor list' }));
    } finally {
      setIsRefreshing(false);
    }
  };

  // 添加模态框搜索处理函数
  const handleModalSearch = (e) => {
    setModalSearchQuery(e.target.value);
  };

  // 过滤可用捐赠者列表
<<<<<<< HEAD
// 过滤可用捐赠者列表
const filteredAvailableDonors = availableDonors.filter(donor => {
  const searchTerm = modalSearchQuery.toLowerCase();
  
  // 安全地访问可能为null的字段
  const firstName = donor.firstName || '';
  const lastName = donor.lastName || '';
  const organizationName = donor.organizationName || '';
  
  return (
    firstName.toLowerCase().includes(searchTerm) ||
    lastName.toLowerCase().includes(searchTerm) ||
    organizationName.toLowerCase().includes(searchTerm)
  );
});
=======
  const filteredAvailableDonors = availableDonors.filter(donor => {
    const searchTerm = modalSearchQuery.toLowerCase();
    const firstName = (donor.firstName || '').toLowerCase();
    const lastName = (donor.lastName || '').toLowerCase();
    const organizationName = (donor.organizationName || '').toLowerCase();
    
    return (
      firstName.includes(searchTerm) ||
      lastName.includes(searchTerm) ||
      organizationName.includes(searchTerm)
    );
  });
>>>>>>> 831f5f7e

  // 修改 handleAddDonorToList 函数
  const handleAddDonorToList = async (donor) => {
    if (!selectedEvent) return;
    
    try {
      // 使用 donor.id 作为 key 来跟踪特定按钮的加载状态
      setIsAddingDonorToList(donor.id);
      await addDonorToEvent(selectedEvent.id, donor.id);
      setSuccess('Donor added successfully!');
      setTimeout(() => setSuccess(''), 3000);
      
      // 刷新主列表、可用捐赠者列表和统计数据
      await Promise.all([
        fetchEventDonors(),
        handleRefreshAvailableDonors(),
        fetchEventStats()
      ]);
    } catch (err) {
      setError(prev => ({ ...prev, donors: err.message }));
    } finally {
      setIsAddingDonorToList(null);
    }
  };

  return (
    <div className="donors-container">
      <header className="donors-header">
        <div>
          <h1>Donor Management</h1>
          <p>View and manage donor lists for upcoming events</p>
        </div>
        <button 
          className="export-button" 
          onClick={handleExport} 
          disabled={loading.donors || !selectedEvent || !isEventReady()}
          title={!selectedEvent ? "Select an event to export donors" : !isEventReady() ? "Only Ready events can export donors" : "Export donors to CSV"}
        >
          {exporting ? (
            <div className="export-loading">
              <FaSpinner className="loading-spinner" /> Exporting...
            </div>
          ) : (
            <>
              <FaDownload /> Export Donors
            </>
          )}
        </button>
      </header>

      <div className="donors-content">
        <div className="donor-list-container">
          <div className="donor-list-header">
            <div className="donor-list-title">
              <FaUser className="icon" />
              <div className="event-selector">
                <div 
                  className="selected-event" 
                  onClick={() => setShowEventDropdown(!showEventDropdown)}
                >
                  <span>Donor List: {selectedEvent ? selectedEvent.name : 'Select Event'}</span>
                  <FaAngleDown className="dropdown-icon" />
                </div>
                {showEventDropdown && (
                  <div className="event-dropdown">
                    {loading.events ? (
                      <div className="loading-indicator">
                        <FaSpinner className="spinner" /> Loading events...
                      </div>
                    ) : error.events ? (
                      <div className="error-message">
                        {error.events}
                        <button onClick={fetchEvents} className="retry-button-small">Retry</button>
                      </div>
                    ) : events.length === 0 ? (
                      <div className="no-data-message">No events found</div>
                    ) : (
                      events.map(event => (
                        <div 
                          key={event.id} 
                          className={`event-option ${selectedEvent && selectedEvent.id === event.id ? 'active' : ''}`}
                          onClick={() => handleEventSelect(event)}
                        >
                          {event.name}
                        </div>
                      ))
                    )}
                  </div>
                )}
              </div>
            </div>
            <div className="donor-actions">
              <div className="donor-search">
                <input
                  type="text"
                  placeholder="Search donors"
                  value={searchQuery}
                  onChange={handleSearch}
                />
              </div>
              <button 
                className="add-donor-button"
                onClick={handleOpenAddDonorModal}
                disabled={!selectedEvent || !isEventReady()}
                title={!isEventReady() ? "Only Ready events can add donors" : "Add a new donor"}
              >
                <FaPlus /> Add Donor
              </button>
            </div>
          </div>

          <div className="donor-stats">
            {loading.stats ? (
              <div className="loading-indicator stats-loading">
                <FaSpinner className="spinner" />
              </div>
            ) : error.stats ? (
              <div className="error-message stats-error">
                <p>{error.stats}</p>
                <button onClick={fetchEventStats} className="retry-button-small">Retry</button>
              </div>
            ) : (
              <>
                <div 
                  className={`stat-item pending ${statusFilter === 'Pending' ? 'active' : ''}`}
                  onClick={() => handleStatusFilter('Pending')}
                >
                  <div className="stat-number">{stats.pending}</div>
                  <div className="stat-label">Pending</div>
                </div>
                <div 
                  className={`stat-item approved ${statusFilter === 'Approved' ? 'active' : ''}`}
                  onClick={() => handleStatusFilter('Approved')}
                >
                  <div className="stat-number">{stats.approved}</div>
                  <div className="stat-label">Approved</div>
                </div>
                <div 
                  className={`stat-item excluded ${statusFilter === 'Excluded' ? 'active' : ''}`}
                  onClick={() => handleStatusFilter('Excluded')}
                >
                  <div className="stat-number">{stats.excluded}</div>
                  <div className="stat-label">Excluded</div>
                </div>
              </>
            )}
          </div>

          <div className="donors-main-content">
            {loading.donors && (
              <div className="loading-indicator donors-loading">
                <FaSpinner className="spinner" />
                <p>Loading donor data...</p>
              </div>
            )}
            
            {/* Error message display */}
            {error.donors && (
              <div className="error-message">
                <p>{error.donors}</p>
                <p className="error-hint">
                  {error.donors.includes('Unable to create donor list') || error.donors.includes('Server internal error') ? 
                    'Tip: There may be a database field issue on the server. You can try clicking retry, or contact the system administrator to fix field errors in the server code.' : 
                    'Please try refreshing the page or try again later.'}
                </p>
                <div className="error-actions">
                  <button onClick={handleRetryFetchDonors}>Retry</button>
                  <button onClick={() => window.location.reload()}>Refresh Page</button>
                </div>
              </div>
            )}
            
            {/* Success message display */}
            {success && (
              <div className="success-message">
                <p>{success}</p>
              </div>
            )}
            
            {!loading.donors && !error.donors && (
              <>
                {filteredDonors.length === 0 ? (
                  <div className="no-donors-message">
                    <button 
                      className="add-donor-button-large"
                      onClick={handleOpenAddDonorModal}
                      disabled={!selectedEvent || !isEventReady()}
                    >
                      <FaPlus /> Add Your First Donor
                    </button>
                  </div>
                ) : (
                  <div className="donors-grid">
                    {filteredDonors.map(donor => (
                      <DonorCard
                        key={donor.id}
                        donor={donor}
                        onRemove={handleRemoveDonor}
                        onStatusUpdate={handleOpenStatusModal}
                        isEventReady={isEventReady()}
                        loading={loading.donors}
                        formatDate={formatDate}
                      />
                    ))}
                  </div>
                )}
              </>
            )}
          </div>

          {!loading.donors && !error.donors && filteredDonors.length > 0 && (
            <div className="donor-pagination">
              <div className="pagination-info">
                Showing {((currentPage - 1) * itemsPerPage) + 1}-{Math.min(currentPage * itemsPerPage, totalDonors)} of {totalDonors} donors
              </div>
              <div className="pagination-controls">
                <button 
                  className="pagination-button" 
                  disabled={currentPage === 1}
                  onClick={() => handlePageChange(currentPage - 1)}
                >
                  Previous
                </button>
                
                {generatePaginationArray().map((page, index) => (
                  typeof page === 'number' ? (
                    <button 
                      key={index}
                      className={`pagination-button ${currentPage === page ? 'active' : ''}`} 
                      onClick={() => handlePageChange(page)}
                    >
                      {page}
                    </button>
                  ) : (
                    <span key={index} className="pagination-ellipsis">{page}</span>
                  )
                ))}
                
                <button 
                  className="pagination-button" 
                  disabled={currentPage === totalPages}
                  onClick={() => handlePageChange(currentPage + 1)}
                >
                  Next
                </button>
              </div>
            </div>
          )}
        </div>

        <EventDetail 
          selectedEvent={selectedEvent}
          loading={loading}
          error={error}
          fetchEvents={fetchEvents}
          formatDate={formatDate}
        />
      </div>

      {/* Add Donor Modal */}
      {showAddDonorModal && (
        <div className="modal-overlay">
          <div className="modal-content">
            <div className="modal-header">
              <h3>Add Donor</h3>
              <button className="close-button" onClick={handleCloseModal}>×</button>
            </div>
            <div className="modal-body">
              <div className="modal-header-actions">
                <div className="modal-search-container">
                  <input
                    type="text"
                    placeholder="Search available donors..."
                    value={modalSearchQuery}
                    onChange={handleModalSearch}
                    className="modal-search-input"
                  />
                </div>
                <button 
                  className="refresh-button-icon" 
                  onClick={handleRefreshAvailableDonors}
                  disabled={isRefreshing}
                  title="Refresh List"
                >
                  {isRefreshing ? (
                    <FaSpinner className="spinner" />
                  ) : (
                    <FaSync />
                  )}
                </button>
              </div>
              
              {loading.availableDonors ? (
                <div className="loading-container">
                  <div className="loading-spinner-large"></div>
                  <p>Loading available donors...</p>
                </div>
              ) : filteredAvailableDonors.length === 0 ? (
                <div className="no-donors-message">
                  <p>No donors available to add</p>
                </div>
              ) : (
                <div className="available-donors-list">
                  {filteredAvailableDonors.map(donor => (
                    <div key={donor.id} className="donor-item">
                      <div className="donor-info">
                        <p className="donor-name">
                          {donor.firstName} {donor.lastName}
                          {donor.organizationName && <span> ({donor.organizationName})</span>}
                        </p>
                        <p className="donor-details">
                          <span>Total Donations: ${donor.totalDonations?.toLocaleString() || 0}</span>
                          {donor.city && <span> | {donor.city}</span>}
                        </p>
                      </div>
                      <button
                        className="add-button"
                        onClick={() => handleAddDonorToList(donor)}
                        disabled={isAddingDonorToList === donor.id}
                      >
                        {isAddingDonorToList === donor.id ? (
                          <span className="button-loading">Adding...</span>
                        ) : (
                          'Add to List'
                        )}
                      </button>
                    </div>
                  ))}
                </div>
              )}
            </div>
          </div>
        </div>
      )}

      {/* Status Edit Modal */}
      {showStatusModal && selectedDonor && (
        <div className="modal-overlay">
          <div className="modal-content status-modal">
            <div className="modal-header">
              <h3>Edit Donor Status</h3>
              <button className="close-button" onClick={handleCloseStatusModal}>×</button>
            </div>
            <div className="modal-body">
              <div className="donor-profile-simple">
                <h4>{selectedDonor.donor?.firstName || selectedDonor.firstName} {selectedDonor.donor?.lastName || selectedDonor.lastName}</h4>
                {(selectedDonor.donor?.organizationName || selectedDonor.organizationName) && (
                  <p className="org-name">{selectedDonor.donor?.organizationName || selectedDonor.organizationName}</p>
                )}
              </div>
              
              <div className="status-section">
                <h4>Update Status</h4>
                <div className="status-options">
                  <label className={`status-option ${editStatus === 'Pending' ? 'selected' : ''}`}>
                    <input 
                      type="radio" 
                      name="status" 
                      value="Pending" 
                      checked={editStatus === 'Pending'} 
                      onChange={() => setEditStatus('Pending')} 
                    />
                    <div className="status-card pending">
                      <span className="status-label">Pending</span>
                    </div>
                  </label>
                  
                  <label className={`status-option ${editStatus === 'Approved' ? 'selected' : ''}`}>
                    <input 
                      type="radio" 
                      name="status" 
                      value="Approved" 
                      checked={editStatus === 'Approved'} 
                      onChange={() => setEditStatus('Approved')} 
                    />
                    <div className="status-card approved">
                      <span className="status-label">Approved</span>
                    </div>
                  </label>
                  
                  <label className={`status-option ${editStatus === 'Excluded' ? 'selected' : ''}`}>
                    <input 
                      type="radio" 
                      name="status" 
                      value="Excluded" 
                      checked={editStatus === 'Excluded'} 
                      onChange={() => setEditStatus('Excluded')} 
                    />
                    <div className="status-card excluded">
                      <span className="status-label">Excluded</span>
                    </div>
                  </label>
                </div>
              </div>
              
              {editStatus === 'Excluded' && (
                <div className="exclude-reason-section">
                  <label htmlFor="exclude-reason">Exclusion Reason:</label>
                  <input
                    id="exclude-reason"
                    type="text"
                    placeholder="Enter reason for excluding this donor"
                    value={editExcludeReason}
                    onChange={(e) => setEditExcludeReason(e.target.value)}
                    className="exclude-reason-input"
                  />
                </div>
              )}
              
              <div className="comments-section">
                <label htmlFor="donor-comments">Comments:</label>
                <textarea
                  id="donor-comments"
                  placeholder="Add notes about this donor"
                  value={editComments}
                  onChange={(e) => setEditComments(e.target.value)}
                  className="comments-textarea"
                  rows={4}
                />
              </div>
              
              <div className="modal-actions">
                <button 
                  className="cancel-button" 
                  onClick={handleCloseStatusModal}
                >
                  Cancel
                </button>
                <button 
                  className="save-button" 
                  onClick={handleUpdateStatus}
                  disabled={loading.donors}
                >
                  {loading.donors ? "Saving..." : "Save Changes"}
                </button>
              </div>
            </div>
          </div>
        </div>
      )}
    </div>
  );
};

export default Donors; <|MERGE_RESOLUTION|>--- conflicted
+++ resolved
@@ -695,7 +695,6 @@
   };
 
   // 过滤可用捐赠者列表
-<<<<<<< HEAD
 // 过滤可用捐赠者列表
 const filteredAvailableDonors = availableDonors.filter(donor => {
   const searchTerm = modalSearchQuery.toLowerCase();
@@ -711,33 +710,16 @@
     organizationName.toLowerCase().includes(searchTerm)
   );
 });
-=======
-  const filteredAvailableDonors = availableDonors.filter(donor => {
-    const searchTerm = modalSearchQuery.toLowerCase();
-    const firstName = (donor.firstName || '').toLowerCase();
-    const lastName = (donor.lastName || '').toLowerCase();
-    const organizationName = (donor.organizationName || '').toLowerCase();
-    
-    return (
-      firstName.includes(searchTerm) ||
-      lastName.includes(searchTerm) ||
-      organizationName.includes(searchTerm)
-    );
-  });
->>>>>>> 831f5f7e
-
-  // 修改 handleAddDonorToList 函数
+
   const handleAddDonorToList = async (donor) => {
     if (!selectedEvent) return;
     
     try {
-      // 使用 donor.id 作为 key 来跟踪特定按钮的加载状态
       setIsAddingDonorToList(donor.id);
       await addDonorToEvent(selectedEvent.id, donor.id);
       setSuccess('Donor added successfully!');
       setTimeout(() => setSuccess(''), 3000);
       
-      // 刷新主列表、可用捐赠者列表和统计数据
       await Promise.all([
         fetchEventDonors(),
         handleRefreshAvailableDonors(),
