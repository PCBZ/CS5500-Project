<<<<<<< HEAD
import React, { useState, useEffect } from 'react';
import { FaUser, FaPlus, FaAngleDown, FaSpinner, FaDownload } from 'react-icons/fa';
=======
import React, { useState, useEffect, useCallback } from 'react';
import { FaUser, FaPlus, FaAngleDown, FaSpinner, FaDownload} from 'react-icons/fa';
>>>>>>> 351c9a59
import { getEvents, getEventById, getEventDonors } from '../../services/eventService';
import { getAvailableDonors, removeDonorFromEvent, getEventDonorStats, updateEventDonor, exportEventDonorsToCsv } from '../../services/donorService';
import { useLocation } from 'react-router-dom';
import './Donors.css';
import DonorList from './DonorList';
import EventDetail from './EventDetail';
import AddDonorModal from './AddDonorModal';

<<<<<<< HEAD
=======

>>>>>>> 351c9a59
const Donors = () => {
  const location = useLocation();
  const [searchQuery, setSearchQuery] = useState('');
  const [currentPage, setCurrentPage] = useState(1);
  const [selectedEvent, setSelectedEvent] = useState(null);
  const [showEventDropdown, setShowEventDropdown] = useState(false);
  const [showAddDonorModal, setShowAddDonorModal] = useState(false);
  const [events, setEvents] = useState([]);
  const [eventDonors, setEventDonors] = useState([]);
  const [stats, setStats] = useState({ pending: 0, approved: 0, excluded: 0 });
  const [loading, setLoading] = useState({
    events: false,
    donors: false,
    stats: false,
    availableDonors: false
  });
  const [error, setError] = useState({
    events: null,
    donors: null,
    stats: null,
    availableDonors: null
  });
  const [totalPages, setTotalPages] = useState(1);
  const [totalDonors, setTotalDonors] = useState(0);
  const [itemsPerPage] = useState(10);
  const [success, setSuccess] = useState('');
  const [editComments, setEditComments] = useState('');
  const [editExcludeReason, setEditExcludeReason] = useState('');
  const [showStatusModal, setShowStatusModal] = useState(false);
  const [selectedDonor, setSelectedDonor] = useState(null);
  const [editStatus, setEditStatus] = useState('Pending');
  const [exporting, setExporting] = useState(false);
  const [statusFilter, setStatusFilter] = useState('');
<<<<<<< HEAD
=======
  const [setModalCurrentPage] = useState(1);
  const [setModalTotalPages] = useState(1);
  const [setModalTotalDonors] = useState(0);
  const [modalItemsPerPage] = useState(10);
>>>>>>> 351c9a59
  const [dropdownSearch, setDropdownSearch] = useState('');
  const [showExcludeSuggestions, setShowExcludeSuggestions] = useState(false);
  

  const excludeReasonSuggestions = [
    'Donor declined',
    'Not eligible',
    'Duplicate entry',
    'Inactive donor',
    'Contact information invalid',
    'Requested removal'
  ];

<<<<<<< HEAD
  // Fetch events on component mount
  useEffect(() => {
    fetchEvents();
  }, []);

  // Handle event selection from location state
  useEffect(() => {
    if (location.state?.selectedEventId) {
      const eventId = location.state.selectedEventId;
      const event = events.find(e => e.id === eventId);
      if (event) {
        setSelectedEvent(event);
      } else {
        // If event not found in current events list, fetch it
        getEventById(eventId)
          .then(response => {
            if (response.data) {
              setSelectedEvent(response.data);
            }
          })
          .catch(error => {
            console.error('Error fetching event:', error);
            setError(prev => ({ ...prev, events: 'Failed to load selected event' }));
          });
      }
    }
  }, [location.state?.selectedEventId, events]);

  // Fetch donors when selected event changes or search/page changes
  useEffect(() => {
    if (selectedEvent) {
      fetchEventDonors();
      if (!searchQuery) {
        fetchEventStats();
      }
    }
  }, [selectedEvent, searchQuery, currentPage]);

=======
>>>>>>> 351c9a59
  // Fetch events
  const fetchEvents = useCallback(async () => {
    setLoading(prev => ({ ...prev, events: true }));
    setError(prev => ({ ...prev, events: null }));

    try {
      const response = await getEvents();

      console.log('response', response.data);
      setEvents(response.data || []);

      // Set default selected event
      if (response.data && response.data.length > 0 && !selectedEvent) {
        setSelectedEvent(response.data[0]);
      }
    } catch (err) {
      console.error('Failed to fetch events:', err);
      setError(prev => ({ ...prev, events: 'Failed to load events' }));
    } finally {
      setLoading(prev => ({ ...prev, events: false }));
    }
  }, [selectedEvent]);

  // Fetch donors for selected event
  const fetchEventDonors = useCallback(async () => {
    if (!selectedEvent) return;

    setLoading(prev => ({ ...prev, donors: true }));
    setError(prev => ({ ...prev, donors: null }));

    try {
      const response = await getEventDonors(selectedEvent.id, {
        page: currentPage,
        limit: itemsPerPage,
        search: searchQuery || undefined,
        status: statusFilter || undefined
      });

      // 处理返回结果中的错误信息
      if (response.error && response.message) {
        setError(prev => ({ ...prev, donors: response.message }));
        setEventDonors([]);
        setTotalPages(1);
        setTotalDonors(0);
        return;
      }

      // Check if server indicates need to create donor list
      if (response.needsListCreation) {
        try {
          console.log('Need to create a donor list for this event, attempting automatic creation...');
          setError(prev => ({ 
            ...prev, 
            donors: 'Creating donor list for this event...' 
          }));
          
          // Import function from eventService
          const { createEventDonorList } = await import('../../services/eventService');
          
          // Try to create the list
          const listResult = await createEventDonorList(selectedEvent.id);
          console.log('Donor list created successfully:', listResult);
          
          // Fetch donors again after list creation
          const updatedResponse = await getEventDonors(selectedEvent.id, {
            page: currentPage,
            limit: itemsPerPage,
            search: searchQuery || undefined
          });

          setEventDonors(updatedResponse.data || []);
          setTotalPages(updatedResponse.total_pages || 1);
          setTotalDonors(updatedResponse.total_count || 0);
          
          // Clear error and show success message
          setError(prev => ({ ...prev, donors: null }));
          setSuccess('Donor list created successfully!');
          setTimeout(() => setSuccess(''), 3000);
          
          return; // Exit early
        } catch (createErr) {
          console.error('Failed to automatically create donor list:', createErr);
          setError(prev => ({ 
            ...prev, 
            donors: `Unable to create donor list: ${createErr.message || 'Unknown error'}. Please contact administrator.` 
          }));
          setEventDonors([]);
          setTotalPages(1);
          setTotalDonors(0);
          return; // Exit early
        }
      }
      
      // Process the donors data normally
      setEventDonors(response.data || []);
      setTotalPages(response.total_pages || 1);
      setTotalDonors(response.total_count || 0);
    } catch (err) {
      console.error('Failed to fetch event donors:', err);
      
      // Provide different error messages based on error type
      let errorMessage = 'Failed to load donors: ';
      
      if (err.message.includes('Internal server error')) {
        // For server internal errors, try to auto-create donor list
        try {
          console.log('Server internal error, attempting to create donor list as possible solution...');
          setError(prev => ({ 
            ...prev, 
            donors: 'Server error: Attempting to create donor list...' 
          }));
          
          // Import function from eventService
          const { createEventDonorList } = await import('../../services/eventService');
          
          // Try to create the list
          const listResult = await createEventDonorList(selectedEvent.id);
          console.log('Donor list created successfully:', listResult);
          
          // Fetch donors again after list creation
          const updatedResponse = await getEventDonors(selectedEvent.id, {
            page: currentPage,
            limit: itemsPerPage,
            search: searchQuery || undefined
          });
          
          setEventDonors(updatedResponse.data || []);
          setTotalPages(updatedResponse.total_pages || 1);
          setTotalDonors(updatedResponse.total_count || 0);
          
          // Clear error and show success message
          setError(prev => ({ ...prev, donors: null }));
          setSuccess('Donor list created successfully! Issue resolved.');
          setTimeout(() => setSuccess(''), 5000);
          
          return; // Exit early
        } catch (createErr) {
          console.error('Failed to create donor list:', createErr);
          errorMessage += 'Server internal error, automatic fix failed. Please contact administrator to check server logs.';
        }
      } else if (err.message.includes('Network error')) {
        errorMessage += 'Network connection problem, please check your network connection and try again';
      } else if (err.message.includes('No authentication token found')) {
        errorMessage += 'Session expired, please log in again';
        // Could add redirect to login page logic here
      } else {
        errorMessage += (err.message || 'Unknown error');
      }
      
      setError(prev => ({ ...prev, donors: errorMessage }));
      setEventDonors([]);
      setTotalPages(1);
      setTotalDonors(0);
    } finally {
      setLoading(prev => ({ ...prev, donors: false }));
    }
  }, [selectedEvent, currentPage, itemsPerPage, searchQuery, statusFilter]);

  // Fetch event stats
  const fetchEventStats = useCallback(async () => {
    if (!selectedEvent) return;

    setLoading(prev => ({ ...prev, stats: true }));
    setError(prev => ({ ...prev, stats: null }));

    try {
      const response = await getEventDonorStats(selectedEvent.id);
      setStats(response.data || { pending: 0, approved: 0, excluded: 0 });
    } catch (err) {
      console.error('Failed to fetch event stats:', err);
      setError(prev => ({ ...prev, stats: 'Failed to load event stats' }));
    } finally {
      setLoading(prev => ({ ...prev, stats: false }));
    }
  }, [selectedEvent]);

  // Fetch events on component mount
  useEffect(() => {
    fetchEvents();
  }, [fetchEvents]);

  // Handle event selection from location state
  useEffect(() => {
    if (location.state?.selectedEventId) {
      const eventId = location.state.selectedEventId;
      const event = events.find(e => e.id === eventId);
      if (event) {
        setSelectedEvent(event);
      } else {
        // If event not found in current events list, fetch it
        getEventById(eventId)
          .then(response => {
            if (response.data) {
              setSelectedEvent(response.data);
            }
          })
          .catch(error => {
            console.error('Error fetching event:', error);
            setError(prev => ({ ...prev, events: 'Failed to load selected event' }));
          });
      }
    }
  }, [location.state?.selectedEventId, events]);

  // Fetch donors when selected event changes or search/page changes
  useEffect(() => {
    if (selectedEvent) {
      fetchEventDonors();
      if (!searchQuery) {
        fetchEventStats();
      }
    }
  }, [selectedEvent, searchQuery, currentPage, fetchEventDonors, fetchEventStats]);

  /**
   * Open the add donor modal
   */
  const handleOpenAddDonorModal = async () => {
    if (!selectedEvent) return;
    
    try {
      // 先显示模态框
      setShowAddDonorModal(true);
      
      setLoading(prev => ({ ...prev, availableDonors: true }));
      setError(prev => ({ ...prev, availableDonors: null }));
      
      // 获取第一页可用捐赠者
      const result = await getAvailableDonors(selectedEvent.id, {
        page: 1,
        limit: modalItemsPerPage,
        search: ''
      });
      
      setModalTotalPages(result.total_pages || 1);
      setModalTotalDonors(result.total_count || 0);
    } catch (error) {
      console.error('Error fetching available donors:', error);
      setError(prev => ({ ...prev, availableDonors: error.message }));
    } finally {
      setLoading(prev => ({ ...prev, availableDonors: false }));
    }
  };

  // Handle search
  const handleSearch = async (e) => {
    const newSearchQuery = e.target.value;
    setSearchQuery(newSearchQuery);
    setCurrentPage(1); // 重置到第一页
    
    if (!selectedEvent) return;
    
    try {
      setLoading(prev => ({ ...prev, donors: true }));
      setError(prev => ({ ...prev, donors: null }));
      
      const response = await getEventDonors(selectedEvent.id, {
        page: 1,
        limit: itemsPerPage,
        search: newSearchQuery || undefined,
        status: statusFilter || undefined
      });
      
      setEventDonors(response.data || []);
      setTotalPages(response.total_pages || 1);
      setTotalDonors(response.total_count || 0);
    } catch (err) {
      console.error('Failed to fetch search results:', err);
      setError(prev => ({ ...prev, donors: 'Failed to load search results' }));
    } finally {
      setLoading(prev => ({ ...prev, donors: false }));
    }
  };
<<<<<<< HEAD

=======
>>>>>>> 351c9a59
  // Handle pagination
  const handlePageChange = async (page) => {
    if (page < 1 || page > totalPages) return;
    setCurrentPage(page);
    
    if (!selectedEvent) return;
    
    try {
      setLoading(prev => ({ ...prev, donors: true }));
      setError(prev => ({ ...prev, donors: null }));
      
      const response = await getEventDonors(selectedEvent.id, {
        page,
        limit: itemsPerPage,
        search: searchQuery || undefined,
        status: statusFilter || undefined
      });
      
      setEventDonors(response.data || []);
      setTotalPages(response.total_pages || 1);
      setTotalDonors(response.total_count || 0);
    } catch (err) {
      console.error('Failed to fetch page:', err);
      setError(prev => ({ ...prev, donors: 'Failed to load page' }));
    } finally {
      setLoading(prev => ({ ...prev, donors: false }));
    }
  };

  /**
   * Handle export donor list to CSV
   */
  const handleExport = async () => {
    if (!selectedEvent) return;
    
    setExporting(true);
    
    try {
      // Call export function to generate CSV
      const blob = await exportEventDonorsToCsv(selectedEvent.id);
      
      // Create download link
      const url = window.URL.createObjectURL(blob);
      const link = document.createElement('a');
      
      // Set download attributes
      link.href = url;
      link.setAttribute('download', `${selectedEvent.name.replace(/[^a-z0-9]/gi, '_').toLowerCase()}_donor_data_${new Date().toISOString().slice(0, 10)}.csv`);
      document.body.appendChild(link);
      
      // Trigger download and clean up DOM
      link.click();
      window.URL.revokeObjectURL(url);
      document.body.removeChild(link);
      
      // Show success message highlighting active donors
      setSuccess('Successfully exported active donor data (excluding deceased donors and excluded donors)');
      setTimeout(() => setSuccess(''), 5000);
    } catch (error) {
      console.error('Failed to export donors:', error);
      
      // Special handling for no valid donors case
      if (error.message === 'No valid donors to export') {
        setError(prev => ({ ...prev, export: `No donors to export: All donors are either excluded or do not meet export criteria` }));
      } else {
        setError(prev => ({ ...prev, export: `Failed to export donors: ${error.message || 'Unknown error'}` }));
      }
      
      // Clear export error message after 5 seconds
      setTimeout(() => {
        setError(prev => ({ ...prev, export: null }));
      }, 5000);
    } finally {
      setExporting(false);
    }
  };

  // Handle event selection
  const handleEventSelect = (event) => {
    setSelectedEvent(event);
    setShowEventDropdown(false);
    setCurrentPage(1); // Reset to first page when changing events
    setSearchQuery(''); // Clear search when changing events
  };

  /**
   * Remove a donor from the currently selected event
   * @param {number} eventDonorId - The ID of the event donor record to remove
   */
  const handleRemoveDonor = async (eventDonorId) => {
    if (!selectedEvent || !eventDonorId) return;
    
    // Confirm donor removal
    if (!window.confirm('Are you sure you want to remove this donor from the event?')) {
      return;
    }

    try {
      setLoading(prev => ({ ...prev, donors: true }));
      
      // Call API to remove donor from event
      await removeDonorFromEvent(selectedEvent.id, eventDonorId);
      
      // Update data
      fetchEventDonors();
      fetchEventStats();
      
      // Show success message
      setSuccess('Donor removed successfully');
      setTimeout(() => setSuccess(''), 3000);
    } catch (error) {
      console.error('Error removing donor from event:', error);
      setError(prev => ({ ...prev, donors: 'Failed to remove donor: ' + (error.message || 'Unknown error') }));
    } finally {
      setLoading(prev => ({ ...prev, donors: false }));
    }
  };

  // Format date string
  const formatDate = (dateString) => {
    if (!dateString) return '';
    
    const date = new Date(dateString);
    return date.toLocaleDateString('en-US', {
      year: 'numeric',
      month: 'long',
      day: 'numeric'
    });
  };

  // Generate pagination array
  const generatePaginationArray = () => {
    const pages = [];
    const maxPagesToShow = 5;
    
    if (totalPages <= maxPagesToShow) {
      // Show all pages if there are 5 or fewer
      for (let i = 1; i <= totalPages; i++) {
        pages.push(i);
      }
    } else {
      // Always include first page
      pages.push(1);
      
      if (currentPage > 3) {
        pages.push('...');
      }
      
      // Add pages around current page
      const startPage = Math.max(2, currentPage - 1);
      const endPage = Math.min(totalPages - 1, currentPage + 1);
      
      for (let i = startPage; i <= endPage; i++) {
        pages.push(i);
      }
      
      if (currentPage < totalPages - 2) {
        pages.push('...');
      }
      
      // Always include last page
      if (totalPages > 1) {
        pages.push(totalPages);
      }
    }
    
    return pages;
  };

  // 添加一个重试功能的函数
  const handleRetryFetchDonors = () => {
    // 可以添加延迟重试或其他逻辑
    console.log('Retrying to fetch donors...');
    fetchEventDonors();
  };

  /**
   * Open the status edit modal for a donor
   * @param {Object} donor - The donor to edit status for
   */
  const handleOpenStatusModal = (donor) => {
    if (selectedEvent.status !== 'active') {
      alert('Only events in Ready status can edit donor information');
      return;
    }
    console.log('Opening status modal for donor:', donor);
    setSelectedDonor(donor);
    setShowStatusModal(true);
  };

  /**
   * Close the status edit modal
   */
  const handleCloseStatusModal = () => {
    setShowStatusModal(false);
    setSelectedDonor(null);
    setEditStatus('');
    setEditComments('');
    setEditExcludeReason('');
  };

  /**
   * Update donor status and comments
   */
  const handleUpdateStatus = async () => {
    if (!selectedDonor || !selectedEvent) {
      console.error('Missing selectedDonor or selectedEvent', { selectedDonor, selectedEvent });
      return;
    }

    try {
      setLoading(prev => ({ ...prev, donors: true }));
      
      // Ensure we're using the correct ID (eventDonor ID, not donor ID)
      const eventDonorId = selectedDonor.id;
      const eventId = selectedEvent.id;
      
      // Log the donor and event IDs being used
      console.log('Updating donor:', {
        eventId,
        eventDonorId,
        status: editStatus,
        comments: editComments,
        excludeReason: editExcludeReason,
        selectedDonor // Log the full selectedDonor object for debugging
      });
      
      // Prepare update data
      const updateData = {
        status: editStatus,
        comments: editComments
      };
      
      // Only include exclude_reason if status is Excluded
      if (editStatus === 'Excluded') {
        updateData.exclude_reason = editExcludeReason || 'Excluded by user';
      }
      
      // Call API to update donor information
      await updateEventDonor(eventId, eventDonorId, updateData);
      
      // Update succeeded, refresh donor data and stats
      await fetchEventDonors();
      await fetchEventStats();
      
      // Show success message
      setSuccess('Donor information updated successfully');
      setTimeout(() => setSuccess(''), 3000);
      
      // Close the modal
      handleCloseStatusModal();
    } catch (error) {
      console.error('Error updating donor information:', error);
      setError(prev => ({ ...prev, donors: 'Failed to update donor: ' + (error.message || 'Unknown error') }));
    } finally {
      setLoading(prev => ({ ...prev, donors: false }));
    }
  };

  // Check if the selected event is in Ready status
  const isEventReady = () => {
    if (!selectedEvent) return false;
    console.log('Checking event status:', selectedEvent.status);
    return selectedEvent.status === 'active';
  };

  // handle status filter
  const handleStatusFilter = async (status) => {
    const newStatus = status === statusFilter ? '' : status;
    setStatusFilter(newStatus);
    setCurrentPage(1); // 重置到第一页
    
    if (!selectedEvent) return;
    
    try {
      setLoading(prev => ({ ...prev, donors: true }));
      setError(prev => ({ ...prev, donors: null }));
      
      // 获取新的捐赠者数据
      const response = await getEventDonors(selectedEvent.id, {
        page: 1,
        limit: itemsPerPage,
        search: searchQuery || undefined,
        status: newStatus || undefined
      });
      
      setEventDonors(response.data || []);
      setTotalPages(response.total_pages || 1);
      setTotalDonors(response.total_count || 0);
    } catch (err) {
      console.error('Failed to fetch filtered donors:', err);
      setError(prev => ({ ...prev, donors: 'Failed to load filtered donors' }));
    } finally {
      setLoading(prev => ({ ...prev, donors: false }));
    }
  };

  const handleDonorAdded = async () => {
    try {
      // 重新获取活动的捐赠者列表
      await fetchEventDonors();
      // 更新统计信息
      await fetchEventStats();
      // 显示成功消息
      setSuccess('Donor added successfully!');
      setTimeout(() => setSuccess(''), 3000);
    } catch (error) {
      console.error('Error refreshing donor lists:', error);
      setError(prev => ({ ...prev, donors: 'Failed to refresh donor list' }));
    }
  };
  
  const filteredEvents = events.filter(event =>
    event.name.toLowerCase().includes(dropdownSearch.toLowerCase())
  );

  const handleSuggestionSelect = (suggestion) => {
    setEditExcludeReason(suggestion);
    setShowExcludeSuggestions(false);
  };

  const handleRelatedEventSelect = (event) => {
    if (!event || event.id === selectedEvent?.id) return;
    
    setSelectedEvent(event);
    setCurrentPage(1);
    setSearchQuery('');
    setStatusFilter('');
  };

  return (
    <div className="donors-container">
      <header className="donors-header">
        <div>
          <h1>Donor Management</h1>
          <p>View and manage donor lists for upcoming events</p>
        </div>
        <button 
          className="export-button" 
          onClick={handleExport} 
          disabled={exporting}
          title={!selectedEvent ? "Select an event to export donors" : !isEventReady() ? "Only Ready events can export donors" : "Export donors to CSV"}
        >
          <FaDownload /> {exporting ? 'Exporting...' : 'Export Donors'}
        </button>
      </header>

      <div className="donors-content">
        <div className="donor-list-container">
          <div className="donor-list-header">
            <div className="donor-list-title">
              <FaUser className="icon" />
              <div className="event-selector">
                <div 
                  className="selected-event" 
                  onClick={() => setShowEventDropdown(!showEventDropdown)}
                >
                  <span>Donor List: {selectedEvent ? selectedEvent.name : 'Select Event'}</span>
                  <FaAngleDown className="dropdown-icon" />
                </div>
                {showEventDropdown && (
                  <div className="event-dropdown">
                  {/* NEW: Dropdown search input */}
                  <input
                    type="text"
                    placeholder="Search events..."
                    value={dropdownSearch}
                    onChange={(e) => setDropdownSearch(e.target.value)}
                    className="dropdown-search-input"
                  />
                  {loading.events ? (
                    <div className="loading-indicator">
                      <FaSpinner className="spinner" /> Loading events...
                    </div>
                  ) : error.events ? (
                    <div className="error-message">
                      {error.events}
                      <button onClick={fetchEvents} className="retry-button-small">Retry</button>
                    </div>
                  ) : events.length === 0 ? (
                    <div className="no-data-message">No events found</div>
                  ) : (
                    filteredEvents.map(event => (
                      <div 
                        key={event.id} 
                        className={`event-option ${selectedEvent && selectedEvent.id === event.id ? 'active' : ''}`}
                        onClick={() => handleEventSelect(event)}
                      >
                        {event.name}
                      </div>
                    ))
                  )}
                </div>
                )}
              </div>
            </div>
            <div className="donor-actions">
              <div className="donor-search">
                <input
                  type="text"
                  placeholder="Search donors"
                  value={searchQuery}
                  onChange={handleSearch}
                />
              </div>
              <button 
                className="add-donor-button"
                onClick={handleOpenAddDonorModal}
                disabled={!selectedEvent || !isEventReady()}
                title={!isEventReady() ? "Only Ready events can add donors" : "Add a new donor"}
              >
                <FaPlus /> Add Donor
              </button>
            </div>
          </div>

          <div className="donor-stats">
            {loading.stats ? (
              <div className="loading-indicator stats-loading">
                <FaSpinner className="spinner" />
              </div>
            ) : error.stats ? (
              <div className="error-message stats-error">
                <p>{error.stats}</p>
                <button onClick={fetchEventStats} className="retry-button-small">Retry</button>
              </div>
            ) : (
              <>
                <div 
                  className={`stat-item pending ${statusFilter === 'Pending' ? 'active' : ''}`}
                  onClick={() => handleStatusFilter('Pending')}
                >
                  <div className="stat-number">{stats.pending}</div>
                  <div className="stat-label">Pending</div>
                </div>
                <div 
                  className={`stat-item approved ${statusFilter === 'Approved' ? 'active' : ''}`}
                  onClick={() => handleStatusFilter('Approved')}
                >
                  <div className="stat-number">{stats.approved}</div>
                  <div className="stat-label">Approved</div>
                </div>
                <div 
                  className={`stat-item excluded ${statusFilter === 'Excluded' ? 'active' : ''}`}
                  onClick={() => handleStatusFilter('Excluded')}
                >
                  <div className="stat-number">{stats.excluded}</div>
                  <div className="stat-label">Excluded</div>
                </div>
              </>
            )}
          </div>

          <div className="donors-main-content">
            {loading.donors && (
              <div className="loading-indicator donors-loading">
                <FaSpinner className="spinner" />
                <p>Loading donor data...</p>
              </div>
            )}
            
            {/* Error message display */}
            {error.donors && (
              <div className="error-message">
                <p>{error.donors}</p>
                <p className="error-hint">
                  {error.donors.includes('Unable to create donor list') || error.donors.includes('Server internal error') ? 
                    'Tip: There may be a database field issue on the server. You can try clicking retry, or contact the system administrator to fix field errors in the server code.' : 
                    'Please try refreshing the page or try again later.'}
                </p>
                <div className="error-actions">
                  <button onClick={handleRetryFetchDonors}>Retry</button>
                  <button onClick={() => window.location.reload()}>Refresh Page</button>
                </div>
              </div>
            )}
            
            {/* Success message display */}
            {success && (
              <div className="success-message">
                <p>{success}</p>
              </div>
            )}
            
            {!loading.donors && !error.donors && (
              <>
                {stats.pending + stats.approved + stats.excluded === 0 ? (
                  <div className="no-donors-message">
                    <button 
                      className="add-donor-button-large"
                      onClick={handleOpenAddDonorModal}
                      disabled={!selectedEvent || !isEventReady()}
                    >
                      <FaPlus /> Add Your First Donor
                    </button>
                  </div>
                ) : (
                  <DonorList
                    donors={eventDonors}
                    onRemove={handleRemoveDonor}
                    onStatusUpdate={handleOpenStatusModal}
                    isEventReady={isEventReady()}
                    loading={loading.donors}
                    formatDate={formatDate}
                  />
                )}
              </>
            )}
          </div>

          {!loading.donors && !error.donors && eventDonors.length > 0 && (
            <div className="donor-pagination">
              <div className="pagination-info">
                Showing {((currentPage - 1) * itemsPerPage) + 1}-{Math.min(currentPage * itemsPerPage, totalDonors)} of {totalDonors} donors
              </div>
              <div className="pagination-controls">
                <button 
                  className="pagination-button" 
                  disabled={currentPage === 1}
                  onClick={() => handlePageChange(currentPage - 1)}
                >
                  Previous
                </button>
                
                {generatePaginationArray().map((page, index) => (
                  typeof page === 'number' ? (
                    <button 
                      key={index}
                      className={`pagination-button ${currentPage === page ? 'active' : ''}`} 
                      onClick={() => handlePageChange(page)}
                    >
                      {page}
                    </button>
                  ) : (
                    <span key={index} className="pagination-ellipsis">{page}</span>
                  )
                ))}
                
                <button 
                  className="pagination-button" 
                  disabled={currentPage === totalPages}
                  onClick={() => handlePageChange(currentPage + 1)}
                >
                  Next
                </button>
              </div>
            </div>
          )}
        </div>

        <EventDetail 
          selectedEvent={selectedEvent}
          loading={loading}
          error={error}
          fetchEvents={fetchEvents}
          formatDate={formatDate}
          events={events} // 添加所有事件数据
          onEventSelect={handleRelatedEventSelect} // 添加事件选择处理函数
        />
      </div>

      {/* Add Donor Modal */}
      <AddDonorModal
        isOpen={showAddDonorModal}
        onClose={() => setShowAddDonorModal(false)}
        eventId={selectedEvent?.id}
        onDonorAdded={handleDonorAdded}
        currentEventDonors={eventDonors}
      />

      {/* Status Edit Modal */}
      {showStatusModal && selectedDonor && (
        <div className="modal-overlay">
          <div className="modal-content status-modal">
            <div className="modal-header">
              <h3>Edit Donor Status</h3>
              <button className="close-button" onClick={handleCloseStatusModal}>×</button>
            </div>
            <div className="modal-body">
              <div className="donor-profile-simple">
                <h4>{selectedDonor.donor?.firstName || selectedDonor.firstName} {selectedDonor.donor?.lastName || selectedDonor.lastName}</h4>
                {(selectedDonor.donor?.organizationName || selectedDonor.organizationName) && (
                  <p className="org-name">{selectedDonor.donor?.organizationName || selectedDonor.organizationName}</p>
                )}
              </div>
              
              <div className="status-section">
                <h4>Update Status</h4>
                <div className="status-options">
                  <label className={`status-option ${editStatus === 'Pending' ? 'selected' : ''}`}>
                    <input 
                      type="radio" 
                      name="status" 
                      value="Pending" 
                      checked={editStatus === 'Pending'} 
                      onChange={() => setEditStatus('Pending')} 
                    />
                    <div className="status-card pending">
                      <span className="status-label">Pending</span>
                    </div>
                  </label>
                  
                  <label className={`status-option ${editStatus === 'Approved' ? 'selected' : ''}`}>
                    <input 
                      type="radio" 
                      name="status" 
                      value="Approved" 
                      checked={editStatus === 'Approved'} 
                      onChange={() => setEditStatus('Approved')} 
                    />
                    <div className="status-card approved">
                      <span className="status-label">Approved</span>
                    </div>
                  </label>
                  
                  <label className={`status-option ${editStatus === 'Excluded' ? 'selected' : ''}`}>
                    <input 
                      type="radio" 
                      name="status" 
                      value="Excluded" 
                      checked={editStatus === 'Excluded'} 
                      onChange={() => setEditStatus('Excluded')} 
                    />
                    <div className="status-card excluded">
                      <span className="status-label">Excluded</span>
                    </div>
                  </label>
                </div>
              </div>
              
              {editStatus === 'Excluded' && (
                <div className="exclude-reason-section">
                  <label htmlFor="exclude-reason">Exclusion Reason:</label>
                  <div className="exclude-reason-input-container">
                    <input
                      id="exclude-reason"
                      type="text"
                      placeholder="Enter reason for excluding this donor"
                      value={editExcludeReason}
                      onChange={(e) => {
                        setEditExcludeReason(e.target.value);
                        setShowExcludeSuggestions(true);
                      }}
                      onFocus={() => setShowExcludeSuggestions(true)}
                      className="exclude-reason-input"
                    />
                    {showExcludeSuggestions && (
                      <div className="exclude-reason-suggestions">
                        {excludeReasonSuggestions
                          .filter(suggestion => 
                            suggestion.toLowerCase().includes(editExcludeReason.toLowerCase())
                          )
                          .map((suggestion, index) => (
                            <div
                              key={index}
                              className="suggestion-item"
                              onClick={() => handleSuggestionSelect(suggestion)}
                            >
                              {suggestion}
                            </div>
                          ))
                        }
                      </div>
                    )}
                  </div>
                </div>
              )}
              
              <div className="comments-section">
                <label htmlFor="donor-comments">Comments:</label>
                <textarea
                  id="donor-comments"
                  placeholder="Add notes about this donor"
                  value={editComments}
                  onChange={(e) => setEditComments(e.target.value)}
                  className="comments-textarea"
                  rows={4}
                />
              </div>
              
              <div className="modal-actions">
                <button 
                  className="cancel-button" 
                  onClick={handleCloseStatusModal}
                >
                  Cancel
                </button>
                <button 
                  className="save-button" 
                  onClick={handleUpdateStatus}
                  disabled={loading.donors}
                >
                  {loading.donors ? "Saving..." : "Save Changes"}
                </button>
              </div>
            </div>
          </div>
        </div>
      )}
    </div>
  );
};

export default Donors; <|MERGE_RESOLUTION|>--- conflicted
+++ resolved
@@ -1,11 +1,7 @@
-<<<<<<< HEAD
 import React, { useState, useEffect } from 'react';
 import { FaUser, FaPlus, FaAngleDown, FaSpinner, FaDownload } from 'react-icons/fa';
-=======
-import React, { useState, useEffect, useCallback } from 'react';
-import { FaUser, FaPlus, FaAngleDown, FaSpinner, FaDownload} from 'react-icons/fa';
->>>>>>> 351c9a59
 import { getEvents, getEventById, getEventDonors } from '../../services/eventService';
+import { getAvailableDonors, removeDonorFromEvent, getEventDonorStats, updateEventDonor, exportEventDonorsToCsv } from '../../services/donorService';
 import { getAvailableDonors, removeDonorFromEvent, getEventDonorStats, updateEventDonor, exportEventDonorsToCsv } from '../../services/donorService';
 import { useLocation } from 'react-router-dom';
 import './Donors.css';
@@ -13,10 +9,6 @@
 import EventDetail from './EventDetail';
 import AddDonorModal from './AddDonorModal';
 
-<<<<<<< HEAD
-=======
-
->>>>>>> 351c9a59
 const Donors = () => {
   const location = useLocation();
   const [searchQuery, setSearchQuery] = useState('');
@@ -42,6 +34,7 @@
   const [totalPages, setTotalPages] = useState(1);
   const [totalDonors, setTotalDonors] = useState(0);
   const [itemsPerPage] = useState(10);
+  const [itemsPerPage] = useState(10);
   const [success, setSuccess] = useState('');
   const [editComments, setEditComments] = useState('');
   const [editExcludeReason, setEditExcludeReason] = useState('');
@@ -50,13 +43,6 @@
   const [editStatus, setEditStatus] = useState('Pending');
   const [exporting, setExporting] = useState(false);
   const [statusFilter, setStatusFilter] = useState('');
-<<<<<<< HEAD
-=======
-  const [setModalCurrentPage] = useState(1);
-  const [setModalTotalPages] = useState(1);
-  const [setModalTotalDonors] = useState(0);
-  const [modalItemsPerPage] = useState(10);
->>>>>>> 351c9a59
   const [dropdownSearch, setDropdownSearch] = useState('');
   const [showExcludeSuggestions, setShowExcludeSuggestions] = useState(false);
   
@@ -70,7 +56,6 @@
     'Requested removal'
   ];
 
-<<<<<<< HEAD
   // Fetch events on component mount
   useEffect(() => {
     fetchEvents();
@@ -109,8 +94,6 @@
     }
   }, [selectedEvent, searchQuery, currentPage]);
 
-=======
->>>>>>> 351c9a59
   // Fetch events
   const fetchEvents = useCallback(async () => {
     setLoading(prev => ({ ...prev, events: true }));
@@ -384,10 +367,7 @@
       setLoading(prev => ({ ...prev, donors: false }));
     }
   };
-<<<<<<< HEAD
-
-=======
->>>>>>> 351c9a59
+
   // Handle pagination
   const handlePageChange = async (page) => {
     if (page < 1 || page > totalPages) return;
