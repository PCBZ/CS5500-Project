--- conflicted
+++ resolved
@@ -1624,9 +1624,6 @@
   to {
     transform: rotate(360deg);
   }
-<<<<<<< HEAD
-}
-=======
 }
 
 /* Modal pagination */
@@ -1664,5 +1661,4 @@
 .modal-pagination .pagination-info {
   color: #6c757d;
   font-size: 14px;
-} 
->>>>>>> ee642f13
+} 